from .exceptions import ResponseSeriesNotExpected
from .structures import \
    ConnectionReport, \
    Connection, \
    DetectorConnection, \
    MCTComponentAddress, \
    MCTComponentConfig, \
    MCTConfiguration, \
    PoseSolverConnection, \
    StartupMode
from src.common import \
    EmptyResponse, \
    ErrorResponse, \
    MCTComponent, \
    MCTRequest, \
    MCTRequestSeries, \
    MCTResponse, \
    MCTResponseSeries, \
    StatusMessageSource, \
    TimestampGetRequest, \
    TimestampGetResponse, \
    TimeSyncStartRequest, \
    TimeSyncStopRequest
from src.common.structures import \
    ComponentRoleLabel, \
    COMPONENT_ROLE_LABEL_DETECTOR, \
    COMPONENT_ROLE_LABEL_POSE_SOLVER, \
    DetectorFrame, \
    IntrinsicParameters, \
    PoseSolverFrame
from src.detector.api import \
    CalibrationResultGetActiveRequest, \
    CalibrationResultGetActiveResponse, \
    CameraResolutionGetRequest, \
    CameraResolutionGetResponse, \
    DetectorFrameGetRequest, \
    DetectorFrameGetResponse
from src.pose_solver.api import \
    PoseSolverAddDetectorFrameRequest, \
    PoseSolverGetPosesRequest, \
    PoseSolverGetPosesResponse, \
    PoseSolverSetExtrinsicRequest, \
    PoseSolverSetIntrinsicRequest
import datetime
from enum import IntEnum, StrEnum
import hjson
from ipaddress import IPv4Address
import json
import logging
import numpy
import os
from pydantic import ValidationError
from typing import Callable, Final, get_args, TypeVar
import uuid

logger = logging.getLogger(__name__)
ConnectionType = TypeVar('ConnectionType', bound=Connection)


_TIME_SYNC_SAMPLE_MAXIMUM_COUNT: Final[int] = 5


class MCTController(MCTComponent):

    class Status(StrEnum):
        STOPPED: Final[int] = "Idle"
        STARTING: Final[int] = "Starting"
        RUNNING: Final[int] = "Running"
        STOPPING: Final[int] = "Stopping"

    class StartupState(IntEnum):
        INITIAL: Final[int] = 0
        CONNECTING: Final[int] = 1
        TIME_SYNC_START: Final[int] = 2
        TIME_SYNC_STOP: Final[int] = 3
        GET_INTRINSICS: Final[int] = 4
        SET_INTRINSICS: Final[int] = 5

    _status_message_source: StatusMessageSource
    _status: Status
    _startup_mode: StartupMode
    _startup_state: StartupState

    _connections: dict[str, Connection]
    _pending_request_ids: list[uuid.UUID]

<<<<<<< HEAD
    _time_sync_sample_count: int

    _recording_detector : bool
    _recording_pose_solver : bool
    _recording_save_path : bool
=======
    _recording_detector: bool
    _recording_pose_solver: bool
    _recording_save_path: str | None
>>>>>>> 5075c4a0

    def __init__(
        self,
        serial_identifier: str,
        send_status_messages_to_logger: bool = False
    ):
        super().__init__(
            status_source_label=serial_identifier,
            send_status_messages_to_logger=send_status_messages_to_logger)
        self.status_message_source = StatusMessageSource(
            source_label="controller",
            send_to_logger=True)
        # _reset is responsible for creating and restoring the initial state; __init__ calls it to avoid duplication
        self._reset()

    def add_connections_from_configuration(
        self,
        configuration: MCTConfiguration
    ):
        def is_valid_ip_address(connection: MCTComponentConfig) -> bool:
            try:
                IPv4Address(connection.ip_address)
            except ValueError:
                self.add_status_message(
                    severity="error",
                    message=f"Connection {connection.label} has invalid IP address {connection.ip_address}. "
                            "It will be skipped.")
                return False
            if connection.port < 0 or connection.port > 65535:
                self.add_status_message(
                    severity="error",
                    message=f"Connection {connection.label} has invalid port {connection.port}. "
                            "It will be skipped.")
                return False
            return True

<<<<<<< HEAD
        self._time_sync_sample_count = 0

        self._recording_detector = False
        self._recording_pose_solver = False
        self._recording_save_path = None
=======
        for detector in configuration.detectors:
            if not is_valid_ip_address(detector):
                continue
            component_address: MCTComponentAddress = MCTComponentAddress(
                label=detector.label,
                role="detector",
                ip_address=detector.ip_address,
                port=detector.port)
            detector_connection: DetectorConnection = self.add_connection(component_address=component_address)
            if detector.fixed_transform_to_reference is not None:
                detector_connection.configured_transform_to_reference = detector.fixed_transform_to_reference
            if detector.camera_parameters is not None:
                detector_connection.configured_camera_parameters = detector.camera_parameters
            if detector.marker_parameters is not None:
                detector_connection.configured_camera_parameters = detector.marker_parameters
        for pose_solver in configuration.pose_solvers:
            if not is_valid_ip_address(pose_solver):
                continue
            component_address: MCTComponentAddress = MCTComponentAddress(
                label=pose_solver.label,
                role="pose_solver",
                ip_address=pose_solver.ip_address,
                port=pose_solver.port)
            pose_solver_connection: PoseSolverConnection = self.add_connection(component_address=component_address)
            if pose_solver.solver_parameters is not None:
                pose_solver_connection.configured_solver_parameters = pose_solver.solver_parameters
            if pose_solver.targets is not None:
                pose_solver_connection.configured_targets = pose_solver.targets
>>>>>>> 5075c4a0

    def add_connection(
        self,
        component_address: MCTComponentAddress
    ) -> DetectorConnection | PoseSolverConnection:
        label = component_address.label
        if label in self._connections:
            raise RuntimeError(f"Connection associated with {label} already exists.")
        if component_address.role == COMPONENT_ROLE_LABEL_DETECTOR:
            return_value: DetectorConnection = DetectorConnection(component_address=component_address)
            self._connections[label] = return_value
            return return_value
        elif component_address.role == COMPONENT_ROLE_LABEL_POSE_SOLVER:
            return_value: PoseSolverConnection = PoseSolverConnection(component_address=component_address)
            self._connections[label] = return_value
            return return_value
        else:
            raise ValueError(f"Unrecognized component role {component_address.role}.")

    def _advance_startup_state(self) -> None:
        if len(self._pending_request_ids) <= 0 and self._startup_state == MCTController.StartupState.CONNECTING:
            self.status_message_source.enqueue_status_message(
                severity="debug",
                message="CONNECTING complete")
            component_labels: list[str] = self.get_component_labels(active=True)
            request_series: MCTRequestSeries = MCTRequestSeries(series=[TimeSyncStartRequest()])
            for component_label in component_labels:
                connection = self._get_connection(
                    connection_label=component_label,
                    connection_type=Connection)
                connection.reset_time_sync_stats()
                self._pending_request_ids.append(
                    self.request_series_push(
                        connection_label=component_label,
                        request_series=request_series))
            self._time_sync_sample_count = 0
            self._startup_state = MCTController.StartupState.TIME_SYNC_START
        if len(self._pending_request_ids) <= 0 and self._startup_state == MCTController.StartupState.TIME_SYNC_START:
            self.status_message_source.enqueue_status_message(
                severity="debug",
                message="TIME_SYNC complete")
            component_labels: list[str] = self.get_component_labels(active=True)
            request_series: MCTRequestSeries = MCTRequestSeries(series=[
                TimestampGetRequest(requester_timestamp_utc_iso8601=datetime.datetime.utcnow().isoformat())])
            for component_label in component_labels:
                self._pending_request_ids.append(
                    self.request_series_push(
                        connection_label=component_label,
                        request_series=request_series))
            self._time_sync_sample_count += 1
            if self._time_sync_sample_count >= _TIME_SYNC_SAMPLE_MAXIMUM_COUNT:
                request_series: MCTRequestSeries = MCTRequestSeries(series=[TimeSyncStopRequest()])
                for component_label in component_labels:
                    self._pending_request_ids.append(
                        self.request_series_push(
                            connection_label=component_label,
                            request_series=request_series))
                self._startup_state = MCTController.StartupState.TIME_SYNC_STOP
        if len(self._pending_request_ids) <= 0 and self._startup_state == MCTController.StartupState.TIME_SYNC_STOP:
            self.status_message_source.enqueue_status_message(
                severity="debug",
                message="STARTING_CAPTURE complete")
            detector_labels: list[str] = self.get_active_detector_labels()
            for detector_label in detector_labels:
                request_series: MCTRequestSeries = MCTRequestSeries(
                    series=[
                        CameraResolutionGetRequest(),
                        CalibrationResultGetActiveRequest()])
                self._pending_request_ids.append(self.request_series_push(
                    connection_label=detector_label,
                    request_series=request_series))
            self._startup_state = MCTController.StartupState.GET_INTRINSICS
        if len(self._pending_request_ids) <= 0 and self._startup_state == MCTController.StartupState.GET_INTRINSICS:
            self.status_message_source.enqueue_status_message(
                severity="debug",
                message="GET_INTRINSICS complete")
            if self._startup_mode == StartupMode.DETECTING_ONLY:
                self._startup_state = MCTController.StartupState.INITIAL
                self._status = MCTController.Status.RUNNING  # We're done
            else:
                pose_solver_labels: list[str] = self.get_active_pose_solver_labels()
                for pose_solver_label in pose_solver_labels:
                    requests: list[MCTRequest] = list()
                    for detector_label in self.get_active_detector_labels():
                        detector_connection: DetectorConnection = self._get_connection(
                            connection_label=detector_label,
                            connection_type=DetectorConnection)
                        if detector_connection is None:
                            self.status_message_source.enqueue_status_message(
                                severity="error",
                                message=f"Failed to find DetectorConnection with label {detector_label}.")
                            continue
                        if detector_connection.current_intrinsic_parameters is not None:
                            requests.append(PoseSolverSetIntrinsicRequest(
                                detector_label=detector_label,
                                intrinsic_parameters=detector_connection.current_intrinsic_parameters))
                        if detector_connection.configured_transform_to_reference is not None:
                            requests.append(PoseSolverSetExtrinsicRequest(
                                detector_label=detector_label,
                                transform_to_reference=detector_connection.configured_transform_to_reference))
                    request_series: MCTRequestSeries = MCTRequestSeries(series=requests)
                    self._pending_request_ids.append(self.request_series_push(
                        connection_label=pose_solver_label,
                        request_series=request_series))
                self._startup_state = MCTController.StartupState.SET_INTRINSICS
        if len(self._pending_request_ids) <= 0 and self._startup_state == MCTController.StartupState.SET_INTRINSICS:
            self.status_message_source.enqueue_status_message(
                severity="debug",
                message="SET_INTRINSICS complete")
            self._startup_state = MCTController.StartupState.INITIAL
            self._status = MCTController.Status.RUNNING

    def contains_connection_label(self, label: str) -> bool:
        return label in self._connections

    def get_active_detector_labels(self) -> list[str]:
        """
        See get_component_labels.
        """
        return self.get_component_labels(role=COMPONENT_ROLE_LABEL_DETECTOR, active=True)

    def get_active_pose_solver_labels(self) -> list[str]:
        """
        See get_component_labels.
        """
        return self.get_component_labels(role=COMPONENT_ROLE_LABEL_POSE_SOLVER, active=True)

    def get_component_labels(
        self,
        role: str | None = None,
        active: bool | None = None
    ) -> list[str]:
        """
        Return the list of all labels corresponding to components of the given `role`, and given `active` state.
        None provided to `role` or `active` is treated as a wildcard (i.e. not filtered on that criteria).
        """
        if role is not None:
            valid_roles: list[str] = list(get_args(ComponentRoleLabel))
            if role not in valid_roles:
                raise ValueError(f"role must be among the valid values {str(valid_roles)}")
        return_value: list[str] = list()
        for connection_label, connection in self._connections.items():
            if role is not None and connection.get_role() != role:
                continue
            if active is not None and connection.is_active() != active:
                continue
            return_value.append(connection_label)
        return return_value

    def get_connection_reports(self) -> list[ConnectionReport]:
        return_value: list[ConnectionReport] = list()
        for connection in self._connections.values():
            return_value.append(connection.get_report())
        return return_value

    def _get_connection(
        self,
        connection_label: str,
        connection_type: type[ConnectionType]
    ) -> ConnectionType | None:
        if connection_label not in self._connections:
            return None
        connection: ConnectionType = self._connections[connection_label]
        if not isinstance(connection, connection_type):
            return None
        return connection

    def get_live_detector_intrinsics(
        self,
        detector_label: str
    ) -> IntrinsicParameters | None:
        """
        returns None if the detector does not exist, or if it has not been started.
        """
        detector_connection: DetectorConnection = self._get_connection(
            connection_label=detector_label,
            connection_type=DetectorConnection)
        if detector_connection is None:
            return None
        return detector_connection.current_intrinsic_parameters

    def get_live_detector_frame(
        self,
        detector_label: str
    ) -> DetectorFrame | None:
        """
        returns None if the detector does not exist, or has not been started, or if it has not yet gotten frames.
        """
        detector_connection: DetectorConnection = self._get_connection(
            connection_label=detector_label,
            connection_type=DetectorConnection)
        if detector_connection is None:
            return None
        return detector_connection.latest_frame

    def get_live_pose_solver_frame(
        self,
        pose_solver_label: str
    ) -> PoseSolverFrame | None:
        """
        returns None if the pose solver does not exist, or has not been started, or if it has not yet gotten frames.
        """
        pose_solver_connection: PoseSolverConnection = self._get_connection(
            connection_label=pose_solver_label,
            connection_type=PoseSolverConnection)
        if pose_solver_connection is None:
            return None
        return PoseSolverFrame(
            detector_poses=pose_solver_connection.detector_poses,
            target_poses=pose_solver_connection.target_poses,
            timestamp_utc_iso8601=pose_solver_connection.poses_timestamp.isoformat())

    def get_status(self) -> Status:
        return self._status

    def handle_error_response(
        self,
        response: ErrorResponse
    ):
        self.status_message_source.enqueue_status_message(
            severity="error",
            message=f"Received error: {response.message}")

    def handle_response_calibration_result_get_active(
        self,
        response: CalibrationResultGetActiveResponse,
        detector_label: str
    ) -> None:
        detector_connection: DetectorConnection = self._get_connection(
            connection_label=detector_label,
            connection_type=DetectorConnection)
        if detector_connection is None:
            self.status_message_source.enqueue_status_message(
                severity="error",
                message=f"Failed to find DetectorConnection with label {detector_label}.")
            return
        if response.intrinsic_calibration is None:
            if detector_connection.current_resolution is None:
                self.status_message_source.enqueue_status_message(
                    severity="error",
                    message=f"No calibration was found for detector {detector_label}, and failed to get resolution.")
                return
            self.status_message_source.enqueue_status_message(
                severity="warning",
                message=f"No calibration was found for detector {detector_label}. "
                        f"Zero parameters for active resolution {detector_connection.current_resolution} will be used.")
            detector_connection.current_intrinsic_parameters = IntrinsicParameters.generate_zero_parameters(
                resolution_x_px=detector_connection.current_resolution.x_px,
                resolution_y_px=detector_connection.current_resolution.y_px)
            return
        detector_connection.current_intrinsic_parameters = response.intrinsic_calibration.calibrated_values

    def handle_response_camera_resolution_get(
        self,
        response: CameraResolutionGetResponse,
        detector_label: str
    ) -> None:
        detector_connection: DetectorConnection = self._get_connection(
            connection_label=detector_label,
            connection_type=DetectorConnection)
        if detector_connection is None:
            self.status_message_source.enqueue_status_message(
                severity="error",
                message=f"Failed to find DetectorConnection with label {detector_label}.")
            return
        detector_connection.current_resolution = response.resolution

    def handle_response_detector_frame_get(
        self,
        response: DetectorFrameGetResponse,
        detector_label: str
    ):
        detector_connection: DetectorConnection = self._get_connection(
            connection_label=detector_label,
            connection_type=DetectorConnection)
        if detector_connection is None:
            self.status_message_source.enqueue_status_message(
                severity="error",
                message=f"Failed to find DetectorConnection with label {detector_label}.")
            return
        detector_connection.latest_frame = response.frame

    def handle_response_get_poses(
        self,
        response: PoseSolverGetPosesResponse,
        pose_solver_label: str
    ) -> None:
        pose_solver_connection: PoseSolverConnection = self._get_connection(
            connection_label=pose_solver_label,
            connection_type=PoseSolverConnection)
        if pose_solver_connection is None:
            self.status_message_source.enqueue_status_message(
                severity="error",
                message=f"Failed to find PoseSolverConnection with label {pose_solver_label}.")
            return
        pose_solver_connection.detector_poses = response.detector_poses
        pose_solver_connection.target_poses = response.target_poses
        pose_solver_connection.poses_timestamp = \
            datetime.datetime.utcnow()  # TODO: This should come from the pose solver

    def handle_response_timestamp_get(
        self,
        response: TimestampGetResponse,
        component_label: str
    ) -> None:
        connection: PoseSolverConnection = self._get_connection(
            connection_label=component_label,
            connection_type=Connection)
        utc_now: datetime.datetime = datetime.datetime.utcnow()
        requester_timestamp: datetime.datetime = datetime.datetime.fromisoformat(response.requester_timestamp_utc_iso8601)
        round_trip_seconds: float = (utc_now - requester_timestamp).total_seconds()
        connection.network_latency_samples_seconds.append(round_trip_seconds)
        responder_timestamp: datetime.datetime = datetime.datetime.fromisoformat(response.responder_timestamp_utc_iso8601)
        network_plus_offset_seconds: float = (responder_timestamp - requester_timestamp).total_seconds()
        connection.network_plus_offset_samples_seconds.append(network_plus_offset_seconds)
        if self._time_sync_sample_count >= _TIME_SYNC_SAMPLE_MAXIMUM_COUNT:
            connection.network_latency_seconds = numpy.median(connection.network_latency_samples_seconds)
            connection.controller_offset_samples_seconds = list(
                numpy.asarray(connection.network_plus_offset_samples_seconds) - (connection.network_latency_seconds / 2.0))
            connection.controller_offset_seconds = numpy.median(connection.controller_offset_samples_seconds)
            print(f"Calculated offset: {connection.controller_offset_seconds}")

    def handle_response_unknown(
        self,
        response: MCTResponse
    ):
        self.status_message_source.enqueue_status_message(
            severity="error",
            message=f"Received unexpected response: {str(type(response))}")

    def handle_response_series(
        self,
        response_series: MCTResponseSeries,
        task_description: str | None = None,
        expected_response_count: int | None = None
    ) -> bool:
        if expected_response_count is not None:
            response_count: int = len(response_series.series)
            task_text: str = str()
            if task_description is not None:
                task_text = f" during {task_description}"
            if response_count < expected_response_count:
                self.status_message_source.enqueue_status_message(
                    severity="warning",
                    message=f"Received a response series{task_text}, "
                            f"but it contained fewer responses ({response_count}) "
                            f"than expected ({expected_response_count}).")
            elif response_count > expected_response_count:
                self.status_message_source.enqueue_status_message(
                    severity="warning",
                    message=f"Received a response series{task_text}, "
                            f"but it contained more responses ({response_count}) "
                            f"than expected ({expected_response_count}).")

        success: bool = True
        response: MCTResponse
        for response in response_series.series:
            if isinstance(response, CalibrationResultGetActiveResponse):
                self.handle_response_calibration_result_get_active(
                    response=response,
                    detector_label=response_series.responder)
            elif isinstance(response, CameraResolutionGetResponse):
                self.handle_response_camera_resolution_get(
                    response=response,
                    detector_label=response_series.responder)
            elif isinstance(response, DetectorFrameGetResponse):
                self.handle_response_detector_frame_get(
                    response=response,
                    detector_label=response_series.responder)
            elif isinstance(response, TimestampGetResponse):
                self.handle_response_timestamp_get(
                    response=response,
                    component_label=response_series.responder)
            elif isinstance(response, PoseSolverGetPosesResponse):
                self.handle_response_get_poses(
                    response=response,
                    pose_solver_label=response_series.responder)
            elif isinstance(response, ErrorResponse):
                self.handle_error_response(response=response)
                success = False
            elif not isinstance(response, EmptyResponse):
                self.handle_response_unknown(response=response)
                success = False
        return success

    def is_idle(self):
        return self._status == MCTController.Status.STOPPED

    def is_running(self):
        return self._status == MCTController.Status.RUNNING

    def is_transitioning(self):
        return self._status == MCTController.Status.STARTING or self._status == MCTController.Status.STOPPING

    def recording_start(
            self,
            save_path : str,
            record_pose_solver : bool,
            record_detector : bool
        ):

        if save_path:
            self._recording_pose_solver = record_pose_solver
            self._recording_detector = record_detector
            self._recording_save_path = save_path
        else:
            self.add_status_message(
                severity="error",
                message=f"Recording save path not defined")

    def recording_stop(self):
        for connection_label in self._connections:
            connection = self._get_connection(
                connection_label=connection_label,
                connection_type=Connection)
            report = connection.get_report()
            # Do not record if specified
            if report.role == COMPONENT_ROLE_LABEL_DETECTOR and not self._recording_detector:
                continue
            if report.role == COMPONENT_ROLE_LABEL_POSE_SOLVER and not self._recording_pose_solver:
                continue

            frames_dict = [frame.dict() for frame in connection.recording]
            frames_json = json.dumps(frames_dict)

            with open(os.path.join(self._recording_save_path, report.role+"_log.json"), 'w') as f:
                f.write(frames_json)

        self._recording_detector = False
        self._recording_pose_solver = False

    def remove_connection(
        self,
        label: str
    ):
        if label not in self._connections:
            raise RuntimeError(f"Failed to find connection associated with {label}.")
        self._connections.pop(label)

    def _reset(self):
        self._status = MCTController.Status.STOPPED
        self._startup_mode = StartupMode.DETECTING_AND_SOLVING  # Will be overwritten on startup
        self._startup_state = MCTController.StartupState.INITIAL

        self._connections = dict()
        self._pending_request_ids = list()

        self._recording_detector = False
        self._recording_pose_solver = False
        self._recording_save_path = None

    def request_series_push(
        self,
        connection_label: str,
        request_series: MCTRequestSeries
    ) -> uuid.UUID:
        if connection_label not in self._connections:
            raise RuntimeError(f"Failed to find connection with label {connection_label}.")
        elif not self._connections[connection_label].is_active():
            raise RuntimeError(f"Connection with label {connection_label} is not active.")
        return self._connections[connection_label].enqueue_request_series(
            request_series=request_series)

    def response_series_pop(
        self,
        request_series_id: uuid.UUID
    ) -> tuple[uuid.UUID | None, MCTResponseSeries | None]:
        """
        Only "pop" if there is a response (not None).
        Return value is a tuple whose elements comprise:
          - UUID of the request if no response has been received, or None
          - MCTResponseSeries if a response has been received, or None
        The dual return values allow easier reassignment of completed request ID's in calling code
        """
        for connection in self._connections.values():
            response_result: Connection.PopResponseSeriesResult = connection.pop_response_series_if_responded(
                request_series_id=request_series_id)
            if response_result.status == Connection.PopResponseSeriesResult.Status.UNTRACKED:
                continue
            elif response_result.status == Connection.PopResponseSeriesResult.Status.RESPONDED:
                return None, response_result.response_series
            else:  # queued, in progress
                return request_series_id, None  # Connection is tracking desired request series, but awaiting response
        # Cannot be found
        raise ResponseSeriesNotExpected()

    def start_from_configuration_filepath(
        self,
        input_configuration_filepath: str
    ) -> None:
        if self._status != MCTController.Status.STOPPED:
            raise RuntimeError("Cannot load from configuration if controller isn't first stopped.")
        if not os.path.exists(input_configuration_filepath):
            raise IOError(f"File {input_configuration_filepath} does not exist. Configuration will not be loaded.")
        if not os.path.isfile(input_configuration_filepath):
            raise IOError(f"File {input_configuration_filepath} is not a file. Configuration will not be loaded.")
        configuration_dict: dict
        with open(input_configuration_filepath, 'r') as infile:
            configuration_dict = hjson.loads(infile.read())
        configuration: MCTConfiguration
        try:
            configuration = MCTConfiguration(**configuration_dict)
        except ValidationError as e:
            raise RuntimeError(
                f"Failed to load configuration file {input_configuration_filepath}. "
                f"Error: {e}") from None
        self._reset()
        self.add_connections_from_configuration(configuration)
        self.start_up(mode=configuration.startup_mode)

    def start_up(
        self,
        mode: str = StartupMode.DETECTING_AND_SOLVING
    ) -> None:
        if mode not in StartupMode:
            raise ValueError(f"Unexpected mode \"{mode}\".")
        self._startup_mode = StartupMode(mode)

        if self._status != MCTController.Status.STOPPED:
            raise RuntimeError("Cannot start up if controller isn't first stopped.")
        for connection in self._connections.values():
            if mode == StartupMode.DETECTING_ONLY and \
               connection.get_role() == COMPONENT_ROLE_LABEL_POSE_SOLVER:
                continue
            connection.start_up()

        self._startup_state = MCTController.StartupState.CONNECTING
        self._status = MCTController.Status.STARTING

        self.recording_start(save_path="/home/adminpi5",
                             record_pose_solver=True,
                             record_detector=True)

    def shut_down(self) -> None:
        if self._status != MCTController.Status.RUNNING:
            raise RuntimeError("Cannot shut down if controller isn't first running.")
        for connection in self._connections.values():
            if connection.is_start_up_finished():
                connection.shut_down()

        self._status = MCTController.Status.STOPPING

        self.recording_stop()

    def supported_request_types(self) -> dict[type[MCTRequest], Callable[[dict], MCTResponse]]:
        return super().supported_request_types()

    # Right now this function doesn't update on its own - must be called externally and regularly
    async def update(
        self
    ) -> None:
        connections = list(self._connections.values())
        for connection in connections:
            await connection.update()

        if self._status == MCTController.Status.STARTING and \
           self._startup_state == MCTController.StartupState.CONNECTING:
            all_connected: bool = True
            for connection in connections:
                if self._startup_mode == StartupMode.DETECTING_ONLY and \
                   connection.get_role() == COMPONENT_ROLE_LABEL_POSE_SOLVER:
                    continue
                if not connection.is_start_up_finished():
                    all_connected = False
                    break
            if all_connected:
                self._advance_startup_state()
        elif self._status == MCTController.Status.STOPPING:
            shutdown_finished: bool = True
            for connection in connections:
                if not connection.is_shut_down():
                    shutdown_finished = False
                    break
            if shutdown_finished:
                self._status = MCTController.Status.STOPPED

        if self.is_running():
            for detector_label in self.get_active_detector_labels():
                detector_connection: DetectorConnection = self._get_connection(
                    connection_label=detector_label,
                    connection_type=DetectorConnection)
                if detector_connection is None:
                    self.status_message_source.enqueue_status_message(
                        severity="error",
                        message=f"Failed to find DetectorConnection with label {detector_label}.")
                    continue
                if detector_connection.request_id is not None:
                    _, detector_connection.request_id = self.update_request(
                        request_id=detector_connection.request_id)
                if detector_connection.request_id is None:
                    detector_connection.request_id = self.request_series_push(
                        connection_label=detector_label,
                        request_series=MCTRequestSeries(series=[DetectorFrameGetRequest()]))
            for pose_solver_label in self.get_active_pose_solver_labels():
                pose_solver_connection: PoseSolverConnection = self._get_connection(
                    connection_label=pose_solver_label,
                    connection_type=PoseSolverConnection)
                if pose_solver_connection is None:
                    self.status_message_source.enqueue_status_message(
                        severity="error",
                        message=f"Failed to find PoseSolverConnection with label {pose_solver_label}.")
                    continue
                if pose_solver_connection.request_id is not None:
                    _, pose_solver_connection.request_id = self.update_request(
                        request_id=pose_solver_connection.request_id)
                if pose_solver_connection.request_id is None:
                    solver_request_list: list[MCTRequest] = list()
                    detector_labels: list[str] = self.get_active_detector_labels()
                    for detector_label in detector_labels:
                        detector_connection: DetectorConnection = self._get_connection(
                            connection_label=detector_label,
                            connection_type=DetectorConnection)
                        current_detector_frame: DetectorFrame | None = self.get_live_detector_frame(
                            detector_label=detector_label)
                        if current_detector_frame is None:
                            continue
                        current_detector_frame_timestamp: datetime.datetime = current_detector_frame.timestamp_utc()
                        current_is_new: bool = False
                        if detector_label in pose_solver_connection.detector_timestamps:
                            old_detector_frame_timestamp = \
                                pose_solver_connection.detector_timestamps[detector_label]
                            if current_detector_frame_timestamp > old_detector_frame_timestamp:
                                current_is_new = True
                        else:
                            current_is_new = True
                        if current_is_new:
                            pose_solver_connection.detector_timestamps[detector_label] = \
                                current_detector_frame_timestamp
                            marker_request: PoseSolverAddDetectorFrameRequest = PoseSolverAddDetectorFrameRequest(
                                detector_label=detector_label,
                                detector_frame=current_detector_frame)
                            solver_request_list.append(marker_request)

                            if self._recording_detector:
                                detector_connection.recording.append(current_detector_frame)
                            if self._recording_pose_solver:
                                current_pose_solver_frame = self.get_live_pose_solver_frame(pose_solver_label)
                                pose_solver_connection.recording.append(current_pose_solver_frame)

                    solver_request_list.append(PoseSolverGetPosesRequest())
                    request_series: MCTRequestSeries = MCTRequestSeries(series=solver_request_list)
                    pose_solver_connection.request_id = self.request_series_push(
                        connection_label=pose_solver_label,
                        request_series=request_series)

        if len(self._pending_request_ids) > 0:
            completed_request_ids: list[uuid.UUID] = list()
            for request_id in self._pending_request_ids:
                _, remaining_request_id = self.update_request(request_id=request_id)
                if remaining_request_id is None:
                    completed_request_ids.append(request_id)
            for request_id in completed_request_ids:
                self._pending_request_ids.remove(request_id)
            if len(self._pending_request_ids) == 0:
                self._advance_startup_state()

    def update_request(
        self,
        request_id: uuid.UUID,
        task_description: str | None = None,
        expected_response_count: int | None = None
    ) -> (bool, uuid.UUID | None):
        """
        Returns a tuple of:
        - success at handling the response (False if no response has been received)
        - value that request_id shall take for subsequent iterations (None means a response series has been received)
        """

        response_series: MCTResponseSeries | None
        _, response_series = self.response_series_pop(request_series_id=request_id)
        if response_series is None:
            return False, request_id  # try again next loop

        success: bool = self.handle_response_series(
            response_series=response_series,
            task_description=task_description,
            expected_response_count=expected_response_count)
        return success, None  # We've handled the request, request_id can be set to None<|MERGE_RESOLUTION|>--- conflicted
+++ resolved
@@ -84,17 +84,11 @@
     _connections: dict[str, Connection]
     _pending_request_ids: list[uuid.UUID]
 
-<<<<<<< HEAD
-    _time_sync_sample_count: int
-
-    _recording_detector : bool
-    _recording_pose_solver : bool
-    _recording_save_path : bool
-=======
     _recording_detector: bool
     _recording_pose_solver: bool
     _recording_save_path: str | None
->>>>>>> 5075c4a0
+
+    _time_sync_sample_count: int
 
     def __init__(
         self,
@@ -131,13 +125,6 @@
                 return False
             return True
 
-<<<<<<< HEAD
-        self._time_sync_sample_count = 0
-
-        self._recording_detector = False
-        self._recording_pose_solver = False
-        self._recording_save_path = None
-=======
         for detector in configuration.detectors:
             if not is_valid_ip_address(detector):
                 continue
@@ -166,7 +153,6 @@
                 pose_solver_connection.configured_solver_parameters = pose_solver.solver_parameters
             if pose_solver.targets is not None:
                 pose_solver_connection.configured_targets = pose_solver.targets
->>>>>>> 5075c4a0
 
     def add_connection(
         self,
@@ -617,6 +603,8 @@
         self._recording_detector = False
         self._recording_pose_solver = False
         self._recording_save_path = None
+
+        self._time_sync_sample_count = 0
 
     def request_series_push(
         self,
